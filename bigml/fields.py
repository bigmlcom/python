# -*- coding: utf-8 -*-
#!/usr/bin/env python
#
# Copyright 2012 BigML
#
# Licensed under the Apache License, Version 2.0 (the "License"); you may
# not use this file except in compliance with the License. You may obtain
# a copy of the License at
#
#     http://www.apache.org/licenses/LICENSE-2.0
#
# Unless required by applicable law or agreed to in writing, software
# distributed under the License is distributed on an "AS IS" BASIS, WITHOUT
# WARRANTIES OR CONDITIONS OF ANY KIND, either express or implied. See the
# License for the specific language governing permissions and limitations
# under the License.

"""A class to deal with the fields of a resource.

This module helps to map between ids, names, and column_numbers in the
fields of source, dataset, or model.

"""
import sys
from bigml.util import invert_dictionary

TYPE_MAP = {
    "categorical": str,
    "numeric": float,
    "text": str
}


def map_type(value):
    """Maps a BigML type to a Python type.

    """
    if value in TYPE_MAP:
        return TYPE_MAP[value]
    else:
        return str


class Fields(object):
    """A class to deal with BigML auto-generated ids.

    """
    def __init__(self, fields):
        self.fields = fields
        self.fields_by_name = invert_dictionary(fields, 'name')
        self.fields_by_column_number = invert_dictionary(fields,
                                                         'column_number')

    def field_id(self, key):
        """Returns a field id.

        """

        if isinstance(key, basestring):
            return self.fields_by_name[key]
        elif isinstance(key, int):
            return self.fields_by_column_number[key]

    def field_name(self, key):
        """Returns a field name.

        """
        if isinstance(key, basestring):
            return self.fields[key]['name']
        elif isinstance(key, int):
            return self.fields[self.fields_by_column_number[key]]['name']

    def field_column_number(self, key):
        """Returns a field column number.

        """
        try:
            return self.fields[key]['column_number']
        except KeyError:
            return self.fields[self.fields_by_name[key]]['column_number']

    def len(self):
        """Returns the number of fields."

        """
        return len(self.fields)

    def pair(self, row, objective_field=None, objective_field_present=None):
        """Pairs a list of values with their respective field ids.

            objective_field is the column_number of the objective field.

           `objective_field_present` must be True is the objective_field column
           is present in the row.

        """

        if objective_field is None:
            objective_field = self.len() - 1
        elif isinstance(objective_field, basestring):
            objective_field = self.field_column_number(objective_field)


        if objective_field_present is None:
            objective_field_present = len(row) == self.len()

        pair = {}
        for index in range(self.len()):
            if objective_field_present:
                if index != objective_field:
                    pair.update({self.field_id(index):
                                map_type(self.fields[self.field_id(index)]
                                         ['optype'])(row[index])})
            else:
                if index >= objective_field and index + 1 < self.len():
                    pair.update({self.field_id(index + 1):
                                map_type(self.fields[self.field_id(index + 1)]
                                         ['optype'])(row[index])})
<<<<<<< HEAD
                else:
=======
                elif index < len(row):
>>>>>>> 861014a6
                    pair.update({self.field_id(index):
                                map_type(self.fields[self.field_id(index)]
                                         ['optype'])(row[index])})

        return pair

    def list_fields(self, out=sys.stdout):
        """Lists a description of the felds.

        """
        for field in [(val['name'], val['optype'], val['column_number'])
                      for key, val in sorted(self.fields.items(),
                                             key=lambda k:
                                             k[1]['column_number'])]:
            out.write('[%-32s : %-16s: %-8s]\n' % (field[0],
                                                   field[1], field[2]))
            out.flush()<|MERGE_RESOLUTION|>--- conflicted
+++ resolved
@@ -116,11 +116,7 @@
                     pair.update({self.field_id(index + 1):
                                 map_type(self.fields[self.field_id(index + 1)]
                                          ['optype'])(row[index])})
-<<<<<<< HEAD
-                else:
-=======
                 elif index < len(row):
->>>>>>> 861014a6
                     pair.update({self.field_id(index):
                                 map_type(self.fields[self.field_id(index)]
                                          ['optype'])(row[index])})
