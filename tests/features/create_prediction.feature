--- conflicted
+++ resolved
@@ -28,8 +28,4 @@
 
         Examples:
         | url                | time_1  | time_2 | time_3 | data_input    | objective | prediction  |
-<<<<<<< HEAD
-        | s3://bigml-public/csv/iris.csv | 10      | 10     | 10     | {"petal length": 1} | 000004    | Iris-setosa | 
-=======
-        | s3://bigml-public/csv/iris.csv | 10      | 10     | 10     | {"petal length": 1} | 000004    | Iris-setosa |
->>>>>>> 833ba5b7
+        | s3://bigml-public/csv/iris.csv | 10      | 10     | 10     | {"petal length": 1} | 000004    | Iris-setosa |