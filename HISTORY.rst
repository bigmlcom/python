--- conflicted
+++ resolved
@@ -3,23 +3,21 @@
 History
 -------
 
-<<<<<<< HEAD
-9.7.1 (2023-12-08)
-------------------
-
-- Fixing readthedocs configuration.
-
-9.7.0 (2023-12-06)
-------------------
-
-- Changing query string separator in internall API calls.
-=======
-9.7.0 (2023-09-07)
+9.8.0 (2024-01-09)
 ------------------
 
 - Upgrading libraries to avoid failures in Apple M1 machines.
 - Fixing local predictions input data preprocessing for missings.
->>>>>>> 768f6dd4
+
+9.7.1 (2023-12-08)
+------------------
+
+- Fixing readthedocs configuration.
+
+9.7.0 (2023-12-06)
+------------------
+
+- Changing query string separator in internall API calls.
 
 9.6.2 (2023-08-02)
 ------------------
