# -*- coding: utf-8 -*-
#!/usr/bin/env python
#
# Copyright 2012 BigML
#
# Licensed under the Apache License, Version 2.0 (the "License"); you may
# not use this file except in compliance with the License. You may obtain
# a copy of the License at
#
#     http://www.apache.org/licenses/LICENSE-2.0
#
# Unless required by applicable law or agreed to in writing, software
# distributed under the License is distributed on an "AS IS" BASIS, WITHOUT
# WARRANTIES OR CONDITIONS OF ANY KIND, either express or implied. See the
# License for the specific language governing permissions and limitations
# under the License.

import os
import time
import json
from datetime import datetime, timedelta
from urllib import urlencode
from lettuce import step, world

from bigml.api import HTTP_CREATED
from bigml.api import FINISHED
from bigml.api import FAULTY

@step(r'I create a data source uploading a "(.*)" file$')
def i_upload_a_file(step, file):
    resource = world.api.create_source(file)
    # update status
    world.status = resource['code']
    world.location = resource['location']
    world.source = resource['object']
    # save reference
    world.sources.append(resource['resource'])

@step(r'I create a data source using the url "(.*)"')
def i_create_using_url(step, url):
<<<<<<< HEAD
    resource = world.api.create_source_from_url(url)
=======
    resource = world.api.create_source(url)
>>>>>>> 833ba5b7
    # update status
    world.status = resource['code']
    world.location = resource['location']
    world.source = resource['object']
    # save reference
    world.sources.append(resource['resource'])

@step(r'the source has been created')
def the_source_has_been_created(step):
    assert world.status == HTTP_CREATED

@step(r'I wait until the source status code is either (\d) or (\d) less than (\d+)')
def wait_until_source_status_code_is(step, code1, code2, secs):
    start = datetime.utcnow()
    step.given('I get the source "{id}"'.format(id=world.source['resource']))
    while (world.source['status']['code'] != int(code1) and
           world.source['status']['code'] != int(code2)):
           time.sleep(3)
           assert datetime.utcnow() - start < timedelta(seconds=int(secs))
           step.given('I get the source "{id}"'.format(id=world.source['resource']))
    assert world.source['status']['code'] == int(code1)

@step(r'I wait until the source is ready less than (\d+)')
def the_source_is_finished(step, secs):
    wait_until_source_status_code_is(step, FINISHED, FAULTY, secs)<|MERGE_RESOLUTION|>--- conflicted
+++ resolved
@@ -38,11 +38,7 @@
 
 @step(r'I create a data source using the url "(.*)"')
 def i_create_using_url(step, url):
-<<<<<<< HEAD
-    resource = world.api.create_source_from_url(url)
-=======
     resource = world.api.create_source(url)
->>>>>>> 833ba5b7
     # update status
     world.status = resource['code']
     world.location = resource['location']
